CC=clang
CXX = clang++
ARCHFLAGS ?=
CFLAGS =
CXXFLAGS = -std=c++11 -Wfatal-errors -Wall -Wextra -Wpedantic -Wshadow -W -pedantic -Wno-reserved-id-macro -Wno-keyword-macro
LDFLAGS = -latomic -lpthread -lm
INC=-I./src/inc/json -I./src/inc -I./src/json -I./src/sketch -I./src

# Final binary
BIN = esplora-sim
# Put all auto generated stuff to this build dir.
BUILD_DIR = ./build

# List of all .cpp source files.
SRC = $(wildcard src/*.cpp) $(wildcard src/sketch/*.cpp)

# All .o files go to build dir.
OBJ = $(SRC:%.cpp=$(BUILD_DIR)/%.o)

# List of .c source files
JSRC = $(wildcard src/json/*.c)

JOBJ = $(JSRC:%.c=$(BUILD_DIR)/%.o)
# Gcc/Clang will create these .d files containing dependencies.
DEP = $(OBJ:%.o=%.d)

# Default target named after the binary.
$(BIN) : $(BUILD_DIR)/$(BIN)

# Actual target of the binary - depends on all .o files.
# Create build directories - same structure as sources.
$(BUILD_DIR)/$(BIN) : $(OBJ) $(JOBJ)
	mkdir -p $(@D)
	$(CXX) $(ARCHFLAGS) $(LDFLAGS) $(CXXFLAGS) $^ -o $@

# Include all .d files
-include $(DEP)

# Build target for every single object file.
# The potential dependency on header files is covered
# by calling `-include $(DEP)`.
# The -MMD flags additionaly creates a .d file with
# the same name as the .o file.
$(BUILD_DIR)/%.o : %.cpp
	mkdir -p $(@D)
	$(CXX) $(ARCHFLAGS) $(CXXFLAGS) $(INC) -MMD -c $< -o $@

$(BUILD_DIR)/%.o : %.c
	mkdir -p $(@D)
	$(CC) $(ARCHFLAGS) $(CFLAGS) $(INC) -MMD -c $< -o $@

<<<<<<< HEAD

=======
>>>>>>> 57b8fa40
.PHONY : clean
clean :
	rm -f $(BUILD_DIR)/$(BIN) $(OBJ) $(JOBJ) $(DEP)
	rm -f ___device_updates ___client_events<|MERGE_RESOLUTION|>--- conflicted
+++ resolved
@@ -49,10 +49,6 @@
 	mkdir -p $(@D)
 	$(CC) $(ARCHFLAGS) $(CFLAGS) $(INC) -MMD -c $< -o $@
 
-<<<<<<< HEAD
-
-=======
->>>>>>> 57b8fa40
 .PHONY : clean
 clean :
 	rm -f $(BUILD_DIR)/$(BIN) $(OBJ) $(JOBJ) $(DEP)
