#include <Esplora.h>
void setup() {}
void loop() {
<<<<<<< HEAD
  if (Esplora.readButton(1) == LOW) {
    Esplora.writeRed(255);
  }
  else {
    Esplora.writeRed(0);
  }
=======
    Esplora.tone(1024);
    delay(1000);
>>>>>>> 056dac06
}<|MERGE_RESOLUTION|>--- conflicted
+++ resolved
@@ -1,15 +1,10 @@
 #include <Esplora.h>
-void setup() {}
+void setup() { }
 void loop() {
-<<<<<<< HEAD
   if (Esplora.readButton(1) == LOW) {
     Esplora.writeRed(255);
   }
   else {
     Esplora.writeRed(0);
   }
-=======
-    Esplora.tone(1024);
-    delay(1000);
->>>>>>> 056dac06
 }