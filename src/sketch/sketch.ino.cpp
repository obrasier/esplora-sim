--- conflicted
+++ resolved
@@ -8,14 +8,9 @@
   digitalWrite(13, HIGH);
   Serial.println(count++);
   digitalWrite(13, LOW);
-<<<<<<< HEAD
-  delay(1000);
-  Serial.println("loooped");
-=======
   digitalWrite(13, HIGH);
   digitalWrite(13, LOW);
   Esplora.tone(500, 2000);
   delay(4000);
   // Esplora.writeRGB(255, 0, 0);
->>>>>>> 82c77cff
 }