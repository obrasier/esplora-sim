--- conflicted
+++ resolved
@@ -512,11 +512,6 @@
   uint64_t arduino_time = get_arduino_micros();
   uint64_t wall_time = wall_time_micros();
   if (!fast_mode) {
-<<<<<<< HEAD
-    while (wall_time < arduino_time) {
-      std::this_thread::sleep_for(std::chrono::microseconds(5000));
-      wall_time = wall_time_micros();
-=======
     if (wall_time > arduino_time) {
       int32_t diff = wall_time - arduino_time;
       _device.increment_counter(diff);
@@ -525,7 +520,6 @@
         std::this_thread::sleep_for(std::chrono::microseconds(5000));
         wall_time = wall_time_micros();
       }
->>>>>>> 056dac06
     }
   }
   arduino_check_for_changes();
@@ -589,17 +583,13 @@
   while (_sim::running) {
     _sim::current_loop++;
     loop();
-<<<<<<< HEAD
-    _sim::increment_counter(10);
     _sim::check_suspend();
     _sim::check_shutdown();
-=======
-    if (_sim::current_loop % 200 == 0) {
-      _sim::increment_arduino(500);
+    if (_sim::current_loop % 100 == 0) {
+      _sim::increment_counter(10);
     } else {
-      _sim::increment_arduino(0);
-    }
->>>>>>> 056dac06
+      _sim::increment_counter(0);
+    }
   }
 }
 
